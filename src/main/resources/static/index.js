--- conflicted
+++ resolved
@@ -87,19 +87,14 @@
   });
 }
 
-<<<<<<< HEAD
+
 document.addEventListener("DOMContentLoaded", function() { 
   fetch('/configs')
-=======
-document.addEventListener("DOMContentLoaded", function() {
-  // Use the relative path to the endpoint
-  fetch('/schemas')
->>>>>>> 2d87f13b
     .then(response => response.json())
     .then(data => {
       const listContainer = document.getElementById('dynamic-list');
 
-<<<<<<< HEAD
+
       data.forEach(item => {
         const parts = item.split("/");
         let root = listContainer;
@@ -143,19 +138,6 @@
             root = ul || existingElement;
           }
         });
-=======
-      // Generate the list items from the JSON data.
-      data.forEach(item => {
-        const li = document.createElement('li');
-        li.className = 'list-group-item';
-
-        const a = document.createElement('a');
-        a.href = `?type=${item}`;
-        a.textContent = item.charAt(0).toUpperCase() + item.slice(1); // Capitalize the first letter.
-        
-        li.appendChild(a);
-        listContainer.appendChild(li);
->>>>>>> 2d87f13b
       });
     })
     .catch(error => console.error('Error retrieving data:', error));
